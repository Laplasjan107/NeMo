--- conflicted
+++ resolved
@@ -70,11 +70,8 @@
     MaskedTokenLossReduction,
     MistralConfig7B,
     MistralModel,
-<<<<<<< HEAD
+    MistralNeMoConfig12B,
     MixtralConfig,
-=======
-    MistralNeMoConfig12B,
->>>>>>> e8a801b5
     MixtralConfig8x3B,
     MixtralConfig8x7B,
     MixtralConfig8x22B,
